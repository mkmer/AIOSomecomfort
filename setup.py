--- conflicted
+++ resolved
@@ -8,11 +8,7 @@
 
 setup(
     name="AIOSomecomfort",
-<<<<<<< HEAD
-    version="0.0.15",
-=======
     version="0.0.17",
->>>>>>> 3e41e5e7
     description="A client for Honeywell's US-based cloud devices",
     license="MIT",
     long_description=long_description,
